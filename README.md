# B++ repository

This repo can be used to quickly generate YOLOv8 models for biodiversity monitoring, relying on Ultralytics and a GBIF dataset.

All code is tested on macOS and Python 3.12, without GPU. GPU would obviously accelerate the below steps, Ultralytics should automatically select the available GPU if there is any.


# How does it work?
<<<<<<< HEAD
1. Select scientific names you want to train your model on. For now, only scientific names are supported as training categories.
2. Select the parameters you want to use to filter your dataset (using the [parameters available in the GBIF Occurrence Search API](https://techdocs.gbif.org/en/openapi/v1/occurrence)).
3. Decide how many images you want to use for training and validation per category.
4. Select a directory to output the model information.
5. Pass the above information to the `build_model` function.

You have created a YOLOv8 model for bug classification.

The training and validation is done using Ultralytics. Please visit the Ultralytics YOLOv8 documentation for more information.

# Example Usage
## Using search options
```python
import os
import bplusplus
from typing import Any

names = [
    "Nabis rugosus", 
    "Forficula auricularia",
    "Calosoma inquisitor",
    "Bombus veteranus",
    "Glyphotaelius pellucidus",
    "Notoxus monoceros",
    "Cacoxenus indagator",
    "Chorthippus mollis",
    "Trioza remota"
]
=======

To create your own custom CV model:
1. Input names (scientific names) in the names.csv file, in the data folder
2. Download the GBIF repository of your choosing, or download a prepared dataset linking to 16M images of many insect species: https://doi.org/10.15468/dl.dk9czq
3. Update the path in collect_images.py on line 36 and line 54, to route to the unzipped GBIF downloaded files.
4. In collect_images.py, consider activating the sampling function, to reduce the number of images to download per species - in the case of many insect species, the download will take longer.
5. run collect_images.py, this fetches the names, iterates through them, and attempts to download images from a GBIF data repository.
6. As an example, for about 8 insect species, ending up with 4000 images, the entire operation might take +-20 minutes, depending on your internet speed and hardware.
7. run train_validate.py, this shuffles the images into a train and validation set, and Ultralytics takes care of the training.
8. You can tweak various parameters for the training, if you want to, please visit the Ultralytics YOLOv8 documentation for more information.
>>>>>>> cbd5ef52

search: dict[str, Any] = {
    "scientificName": names,
    "country": ["US", "NL"]
}

<<<<<<< HEAD
bplusplus.build_model(
    group_by_key=bplusplus.Group.scientificName,
    search_parameters=search, 
    images_per_group=150,
    model_output_folder=os.path.join('model')
)
```
=======
![Figure 9](https://github.com/user-attachments/assets/a01f513b-0609-412d-a633-3aee1e5dded6)

To use the pretrained model:
There is also a pretrained YOLOv8 classification model, containing 2584 species, included in this repo under B++ CV Model. The included species are listed in a separate file.
1. Download the pretrained model from the Google Drive link listed in the folder B++ CV Model
2. Take the run_model.py script, specify the path to the downloaded .pt file, and run the model.

>>>>>>> cbd5ef52
# Citation

All information in this GitHub is available under MIT license, as long as credit is given to the authors.

**Venverloo, T., Duarte, F., B++: Towards Real-Time Monitoring of Insect Species. MIT Senseable City Laboratory, AMS Institute.**<|MERGE_RESOLUTION|>--- conflicted
+++ resolved
@@ -6,7 +6,9 @@
 
 
 # How does it work?
-<<<<<<< HEAD
+
+![Figure 9](https://github.com/user-attachments/assets/a01f513b-0609-412d-a633-3aee1e5dded6)
+
 1. Select scientific names you want to train your model on. For now, only scientific names are supported as training categories.
 2. Select the parameters you want to use to filter your dataset (using the [parameters available in the GBIF Occurrence Search API](https://techdocs.gbif.org/en/openapi/v1/occurrence)).
 3. Decide how many images you want to use for training and validation per category.
@@ -16,6 +18,12 @@
 You have created a YOLOv8 model for bug classification.
 
 The training and validation is done using Ultralytics. Please visit the Ultralytics YOLOv8 documentation for more information.
+
+# Pretrained Model
+
+There is also a pretrained YOLOv8 classification model, containing 2584 species, included in this repo under B++ CV Model. The included species are listed in a separate file.
+1. Download the pretrained model from the Google Drive link listed in the folder B++ CV Model
+2. Take the run_model.py script, specify the path to the downloaded .pt file, and run the model.
 
 # Example Usage
 ## Using search options
@@ -35,25 +43,12 @@
     "Chorthippus mollis",
     "Trioza remota"
 ]
-=======
-
-To create your own custom CV model:
-1. Input names (scientific names) in the names.csv file, in the data folder
-2. Download the GBIF repository of your choosing, or download a prepared dataset linking to 16M images of many insect species: https://doi.org/10.15468/dl.dk9czq
-3. Update the path in collect_images.py on line 36 and line 54, to route to the unzipped GBIF downloaded files.
-4. In collect_images.py, consider activating the sampling function, to reduce the number of images to download per species - in the case of many insect species, the download will take longer.
-5. run collect_images.py, this fetches the names, iterates through them, and attempts to download images from a GBIF data repository.
-6. As an example, for about 8 insect species, ending up with 4000 images, the entire operation might take +-20 minutes, depending on your internet speed and hardware.
-7. run train_validate.py, this shuffles the images into a train and validation set, and Ultralytics takes care of the training.
-8. You can tweak various parameters for the training, if you want to, please visit the Ultralytics YOLOv8 documentation for more information.
->>>>>>> cbd5ef52
 
 search: dict[str, Any] = {
     "scientificName": names,
     "country": ["US", "NL"]
 }
 
-<<<<<<< HEAD
 bplusplus.build_model(
     group_by_key=bplusplus.Group.scientificName,
     search_parameters=search, 
@@ -61,15 +56,6 @@
     model_output_folder=os.path.join('model')
 )
 ```
-=======
-![Figure 9](https://github.com/user-attachments/assets/a01f513b-0609-412d-a633-3aee1e5dded6)
-
-To use the pretrained model:
-There is also a pretrained YOLOv8 classification model, containing 2584 species, included in this repo under B++ CV Model. The included species are listed in a separate file.
-1. Download the pretrained model from the Google Drive link listed in the folder B++ CV Model
-2. Take the run_model.py script, specify the path to the downloaded .pt file, and run the model.
-
->>>>>>> cbd5ef52
 # Citation
 
 All information in this GitHub is available under MIT license, as long as credit is given to the authors.
